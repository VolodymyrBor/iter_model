[tool.poetry]
name = "iter_model"
<<<<<<< HEAD
version = "2.1.0"
=======
version = "2.0.0"
>>>>>>> 15c1de0e
description = "iter-model uses a method approach instead of individual functions to work with iterable objects."
authors = ["volodymyrb <volodymyr.borysiuk0@gmail.com>"]
license = "MIT"
readme = "README.md"
homepage = "https://volodymyrbor.github.io/iter_model/"
repository = "https://github.com/VolodymyrBor/iter_model"
documentation = "https://volodymyrbor.github.io/iter_model/"
keywords = ["iterator", "iterable"]

[tool.poetry.dependencies]
python = "^3.10"

[tool.poetry.dev-dependencies]
flake8 = ">=4.0.1,<5.0.0"
pytest = "^7.1.3"
pytest-asyncio = "^0.19.0"
pytest-cov = "^3.0.0"
pytest-flake8 = "^1.1.1"
pytest-mypy = "^0.9.1"
mkdocs-material = "^8.5.0"
mkdocstrings = {extras = ["python"], version = "^0.19.0"}

[build-system]
requires = ["poetry-core>=1.0.0"]
build-backend = "poetry.core.masonry.api"

packages = [
    {include = "iter_model"},
]<|MERGE_RESOLUTION|>--- conflicted
+++ resolved
@@ -1,10 +1,6 @@
 [tool.poetry]
 name = "iter_model"
-<<<<<<< HEAD
 version = "2.1.0"
-=======
-version = "2.0.0"
->>>>>>> 15c1de0e
 description = "iter-model uses a method approach instead of individual functions to work with iterable objects."
 authors = ["volodymyrb <volodymyr.borysiuk0@gmail.com>"]
 license = "MIT"
@@ -25,7 +21,6 @@
 pytest-flake8 = "^1.1.1"
 pytest-mypy = "^0.9.1"
 mkdocs-material = "^8.5.0"
-mkdocstrings = {extras = ["python"], version = "^0.19.0"}
 
 [build-system]
 requires = ["poetry-core>=1.0.0"]
